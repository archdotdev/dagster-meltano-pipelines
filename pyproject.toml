[project]
name = "dagster-meltano-pipelines"
version = "0.1.0"
description = "Dagster Components for Meltano"
readme = "README.md"
authors = [
    { name = "Edgar Ramírez-Mondragón", email = "edgarrm358@gmail.com" }
]
<<<<<<< HEAD
license = "MIT"
license-files = [
    "LICENSE",
]
requires-python = ">=3.9,<3.13"
=======
requires-python = ">=3.9"
>>>>>>> ebaf069a
dependencies = [
    "dagster>=1.10.19",
    "meltano>=3.6",
    "orjson>=3.10.18",
    "pydantic>=2.10.0",
    "pyyaml>=6.0.2",
    "typing-extensions>=4.5; python_version < '3.12'",
]

[project.entry-points]
"dagster_dg_cli.registry_modules" = { dagster_meltano_pipelines = "dagster_meltano_pipelines" }

[dependency-groups]
dev = [
    { include-group = "lint" },
    { include-group = "test" },
    { include-group = "typing" },
    "dagster-dg-cli>=1.10.19",
]
lint = [
    "ruff>=0.12.3",
]
test = [
    "pytest>=8.4",
]
typing = [
    "mypy>=1.16.0",
    "types-pyyaml>=6.0.12.20250516",
]

[build-system]
requires = ["hatchling"]
build-backend = "hatchling.build"

[tool.ruff]
line-length = 120

[tool.ruff.lint]
extend-select = [
    "A",
    "B",
    "I",
    "ICN",
    "TC",
]

[tool.ruff.lint.flake8-import-conventions]
banned-from = ["dagster"]

[tool.ruff.lint.flake8-import-conventions.extend-aliases]
dagster = "dg"

[tool.tox]
min_version = "4.22"
env_list = [
    "lint",
    "type",
    "3.13",
    "3.12",
    "3.11",
    "3.10",
    "3.9",
]
requires = [ "tox>=4.22", "tox-uv" ]

[tool.tox.env_run_base]
dependency_groups = [ "test" ]
commands = [ [ "pytest", { replace = "posargs", default = [ "tests" ], extend = true } ] ]

[tool.tox.env.lint]
dependency_groups = [ "lint" ]
commands = [ [ "ruff", "check", "--fix" ], [ "ruff", "format" ] ]

[tool.tox.env.type]
dependency_groups = [ "test", "typing" ]
commands = [ [ "mypy", "--strict", { replace = "posargs", default = [ "src/dagster_meltano_pipelines", "tests" ], extend = true } ] ]

[tool.uv.sources]
meltano = { git = "https://github.com/meltano/meltano.git" }<|MERGE_RESOLUTION|>--- conflicted
+++ resolved
@@ -6,15 +6,11 @@
 authors = [
     { name = "Edgar Ramírez-Mondragón", email = "edgarrm358@gmail.com" }
 ]
-<<<<<<< HEAD
 license = "MIT"
 license-files = [
     "LICENSE",
 ]
 requires-python = ">=3.9,<3.13"
-=======
-requires-python = ">=3.9"
->>>>>>> ebaf069a
 dependencies = [
     "dagster>=1.10.19",
     "meltano>=3.6",
